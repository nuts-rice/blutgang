name: "Pull request response"
on:
  issue_comment:
    types: [created]
  pull_request_target:
    types: [opened,closed,synchronize]

# explicitly configure permissions, in case your GITHUB_TOKEN workflow permissions are set to read-only in repository settings
permissions:
  actions: write
  contents: write
  pull-requests: write
  statuses: write

jobs:
  CLAAssistant:
    runs-on: ubuntu-latest
    steps:
      - name: "PR Assistant"
        if: (github.event.comment.body == 'recheck' || github.event.comment.body == 'I have read the CLA Document and I hereby sign the CLA') || github.event_name == 'pull_request_target'
        uses: contributor-assistant/github-action@v2.3.0
        env:
          GITHUB_TOKEN: ${{ secrets.GITHUB_TOKEN }}
          # the below token should have repo scope and must be manually added by you in the repository's secret
          # This token is required only if you have configured to store the signatures in a remote repository/organization
          PERSONAL_ACCESS_TOKEN: ${{ secrets.PERSONAL_ACCESS_TOKEN }}
        with:
<<<<<<< HEAD
          github-token: ${{ secrets.GITHUB_TOKEN }}
          script: |
            const comment = "Thank you for opening this pull request! Before we're able to merge this PR, please confirm that you allow Rainshower Labs to dual license your code under AGPLv3, as well as either BSD-3-Clause, or MIT. For more info, please read the readme or contact us directly.";
            github.issues.createComment({
              issue_number: context.issue.number,
              owner: context.repo.owner,
              repo: context.repo.repo,
              body: comment
            });
=======
          path-to-signatures: '.github/signatures/version1/cla.json'
          path-to-document: 'https://github.com/cla-assistant/github-action/blob/master/.github/cla.md' # e.g. a CLA or a DCO document
          # branch should not be protected
          branch: 'master'
          allowlist: user1,bot*

         # the followings are the optional inputs - If the optional inputs are not given, then default values will be taken
          #remote-organization-name: enter the remote organization name where the signatures should be stored (Default is storing the signatures in the same repository)
          #remote-repository-name: enter the  remote repository name where the signatures should be stored (Default is storing the signatures in the same repository)
          #create-file-commit-message: 'For example: Creating file for storing CLA Signatures'
          #signed-commit-message: 'For example: $contributorName has signed the CLA in $owner/$repo#$pullRequestNo'
          custom-notsigned-prcomment: 'Thank you for opening this pull request! Before we merge this PR, please confirm that you allow Rainshower Labs to dual license your code under AGPLv3, as well as a license at our discretion. For more info, please read the readme, or contact us directly.'
          #custom-pr-sign-comment: 'The signature to be committed in order to sign the CLA'
          #custom-allsigned-prcomment: 'pull request comment when all contributors has signed, defaults to **CLA Assistant Lite bot** All Contributors have signed the CLA.'
          #lock-pullrequest-aftermerge: false - if you don't want this bot to automatically lock the pull request after merging (default - true)
          #use-dco-flag: true - If you are using DCO instead of CLA
>>>>>>> 638d4d33
<|MERGE_RESOLUTION|>--- conflicted
+++ resolved
@@ -25,17 +25,6 @@
           # This token is required only if you have configured to store the signatures in a remote repository/organization
           PERSONAL_ACCESS_TOKEN: ${{ secrets.PERSONAL_ACCESS_TOKEN }}
         with:
-<<<<<<< HEAD
-          github-token: ${{ secrets.GITHUB_TOKEN }}
-          script: |
-            const comment = "Thank you for opening this pull request! Before we're able to merge this PR, please confirm that you allow Rainshower Labs to dual license your code under AGPLv3, as well as either BSD-3-Clause, or MIT. For more info, please read the readme or contact us directly.";
-            github.issues.createComment({
-              issue_number: context.issue.number,
-              owner: context.repo.owner,
-              repo: context.repo.repo,
-              body: comment
-            });
-=======
           path-to-signatures: '.github/signatures/version1/cla.json'
           path-to-document: 'https://github.com/cla-assistant/github-action/blob/master/.github/cla.md' # e.g. a CLA or a DCO document
           # branch should not be protected
@@ -51,5 +40,4 @@
           #custom-pr-sign-comment: 'The signature to be committed in order to sign the CLA'
           #custom-allsigned-prcomment: 'pull request comment when all contributors has signed, defaults to **CLA Assistant Lite bot** All Contributors have signed the CLA.'
           #lock-pullrequest-aftermerge: false - if you don't want this bot to automatically lock the pull request after merging (default - true)
-          #use-dco-flag: true - If you are using DCO instead of CLA
->>>>>>> 638d4d33
+          #use-dco-flag: true - If you are using DCO instead of CLA